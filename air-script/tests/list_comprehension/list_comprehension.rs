use winter_air::{Air, AirContext, Assertion, AuxTraceRandElements, EvaluationFrame, ProofOptions as WinterProofOptions, TransitionConstraintDegree, TraceInfo};
use winter_math::fields::f64::BaseElement as Felt;
use winter_math::{ExtensionOf, FieldElement};
use winter_utils::collections::Vec;
use winter_utils::{ByteWriter, Serializable};

pub struct PublicInputs {
    stack_inputs: [Felt; 16],
}

impl PublicInputs {
    pub fn new(stack_inputs: [Felt; 16]) -> Self {
        Self { stack_inputs }
    }
}

impl Serializable for PublicInputs {
    fn write_into<W: ByteWriter>(&self, target: &mut W) {
        target.write(self.stack_inputs.as_slice());
    }
}

pub struct ListComprehensionAir {
    context: AirContext<Felt>,
    stack_inputs: [Felt; 16],
}

impl ListComprehensionAir {
    pub fn last_step(&self) -> usize {
        self.trace_length() - self.context().num_transition_exemptions()
    }
}

impl Air for ListComprehensionAir {
    type BaseField = Felt;
    type PublicInputs = PublicInputs;

    fn context(&self) -> &AirContext<Felt> {
        &self.context
    }

    fn new(trace_info: TraceInfo, public_inputs: PublicInputs, options: WinterProofOptions) -> Self {
        let main_degrees = vec![TransitionConstraintDegree::new(1)];
        let aux_degrees = vec![TransitionConstraintDegree::new(2), TransitionConstraintDegree::new(2), TransitionConstraintDegree::new(2), TransitionConstraintDegree::new(1)];
        let num_main_assertions = 0;
        let num_aux_assertions = 1;

        let context = AirContext::new_multi_segment(
            trace_info,
            main_degrees,
            aux_degrees,
            num_main_assertions,
            num_aux_assertions,
            options,
        )
        .set_num_transition_exemptions(2);
        Self { context, stack_inputs: public_inputs.stack_inputs }
    }

    fn get_periodic_column_values(&self) -> Vec<Vec<Felt>> {
        vec![]
    }

    fn get_assertions(&self) -> Vec<Assertion<Felt>> {
        let mut result = Vec::new();
        result
    }

    fn get_aux_assertions<E: FieldElement<BaseField = Felt>>(&self, aux_rand_elements: &AuxTraceRandElements<E>) -> Vec<Assertion<E>> {
        let mut result = Vec::new();
        result.push(Assertion::single(6, 0, E::ZERO));
        result
    }

    fn evaluate_transition<E: FieldElement<BaseField = Felt>>(&self, frame: &EvaluationFrame<E>, periodic_values: &[E], result: &mut [E]) {
        let main_current = frame.current();
        let main_next = frame.next();
        result[0] = main_current[0] - main_current[2];
    }

    fn evaluate_aux_transition<F, E>(&self, main_frame: &EvaluationFrame<F>, aux_frame: &EvaluationFrame<E>, _periodic_values: &[F], aux_rand_elements: &AuxTraceRandElements<E>, result: &mut [E])
    where F: FieldElement<BaseField = Felt>,
          E: FieldElement<BaseField = Felt> + ExtensionOf<F>,
    {
        let main_current = main_frame.current();
        let main_next = main_frame.next();
        let aux_current = aux_frame.current();
        let aux_next = aux_frame.next();
        result[0] = aux_current[0] - E::from(main_current[0]) * E::from(2_u64).exp(E::PositiveInteger::from(3_u64)) * aux_current[7];
        result[1] = aux_current[0] - E::from(main_current[0]) * (aux_next[4] - aux_next[8]);
        result[2] = aux_current[2] - E::from(main_current[0]) * (aux_current[5] - aux_current[10]);
<<<<<<< HEAD
        result[3] = aux_current[0] - (E::ZERO + aux_current[1] - aux_current[4] - aux_current[8] + E::ONE + aux_current[2] - aux_current[5] - aux_current[9] + E::from(2_u64) + aux_current[3] - aux_current[6] - aux_current[10]);
        result[4] = aux_current[7] - (aux_current[4] * aux_current[8] + aux_current[5] * aux_current[9] + aux_current[6] * aux_current[10] + aux_current[7] * aux_current[11] + (aux_current[4] + aux_current[8]) * (aux_current[5] + aux_current[9]) * (aux_current[6] + aux_current[10]) * (aux_current[7] + aux_current[11]));
        result[5] = aux_current[0] * E::from(main_current[0]) - (E::from(main_current[1]) + aux_current[4] * aux_current[8] + aux_current[5] * aux_current[9] + aux_current[6] * aux_current[10] + aux_current[7] * aux_current[11] + aux_current[4] * aux_current[8] + aux_current[5] * aux_current[9] + aux_current[6] * aux_current[10] + aux_current[7] * aux_current[11]);
=======
        result[3] = aux_current[0] - (E::from(0_u64) + aux_current[1] - aux_current[4] - aux_current[8] + E::from(1_u64) + aux_current[2] - aux_current[5] - aux_current[9] + E::from(2_u64) + aux_current[3] - aux_current[6] - aux_current[10]);
>>>>>>> 7df5b88f
    }
}<|MERGE_RESOLUTION|>--- conflicted
+++ resolved
@@ -89,12 +89,6 @@
         result[0] = aux_current[0] - E::from(main_current[0]) * E::from(2_u64).exp(E::PositiveInteger::from(3_u64)) * aux_current[7];
         result[1] = aux_current[0] - E::from(main_current[0]) * (aux_next[4] - aux_next[8]);
         result[2] = aux_current[2] - E::from(main_current[0]) * (aux_current[5] - aux_current[10]);
-<<<<<<< HEAD
         result[3] = aux_current[0] - (E::ZERO + aux_current[1] - aux_current[4] - aux_current[8] + E::ONE + aux_current[2] - aux_current[5] - aux_current[9] + E::from(2_u64) + aux_current[3] - aux_current[6] - aux_current[10]);
-        result[4] = aux_current[7] - (aux_current[4] * aux_current[8] + aux_current[5] * aux_current[9] + aux_current[6] * aux_current[10] + aux_current[7] * aux_current[11] + (aux_current[4] + aux_current[8]) * (aux_current[5] + aux_current[9]) * (aux_current[6] + aux_current[10]) * (aux_current[7] + aux_current[11]));
-        result[5] = aux_current[0] * E::from(main_current[0]) - (E::from(main_current[1]) + aux_current[4] * aux_current[8] + aux_current[5] * aux_current[9] + aux_current[6] * aux_current[10] + aux_current[7] * aux_current[11] + aux_current[4] * aux_current[8] + aux_current[5] * aux_current[9] + aux_current[6] * aux_current[10] + aux_current[7] * aux_current[11]);
-=======
-        result[3] = aux_current[0] - (E::from(0_u64) + aux_current[1] - aux_current[4] - aux_current[8] + E::from(1_u64) + aux_current[2] - aux_current[5] - aux_current[9] + E::from(2_u64) + aux_current[3] - aux_current[6] - aux_current[10]);
->>>>>>> 7df5b88f
     }
 }